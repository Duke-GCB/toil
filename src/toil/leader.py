# Copyright (C) 2015-2016 Regents of the University of California
#
# Licensed under the Apache License, Version 2.0 (the "License");
# you may not use this file except in compliance with the License.
# You may obtain a copy of the License at
#
#     http://www.apache.org/licenses/LICENSE-2.0
#
# Unless required by applicable law or agreed to in writing, software
# distributed under the License is distributed on an "AS IS" BASIS,
# WITHOUT WARRANTIES OR CONDITIONS OF ANY KIND, either express or implied.
# See the License for the specific language governing permissions and
# limitations under the License.

"""
The leader script (of the leader/worker pair) for running jobs.
"""
from __future__ import absolute_import

import cPickle
import logging
import gzip
import os
import time
from collections import namedtuple

from bd2k.util.expando import Expando

from toil import resolveEntryPoint
from toil.jobStores.abstractJobStore import NoSuchJobException
from toil.provisioners.clusterScaler import ClusterScaler
from toil.serviceManager import ServiceManager
from toil.statsAndLogging import StatsAndLogging
from toil.jobGraph import JobNode
from toil.toilState import ToilState

logger = logging.getLogger( __name__ )

####################################################
# Exception thrown by the Leader class when one or more jobs fails
#################################################### 

class FailedJobsException( Exception ):
    def __init__(self, jobStoreLocator, failedJobs, jobStore):
        msg = "The job store '%s' contains %i failed jobs" % (jobStoreLocator, len(failedJobs))
        try:
            msg += ": %s" % ", ".join((str(failedJob) for failedJob in failedJobs))
            for jobNode in failedJobs:
                job = jobStore.load(jobNode.jobStoreID)
                if job.logJobStoreFileID:
                    msg += "\n=========> Failed job %s %s\n" % (jobNode, jobNode.jobStoreID)
                    with job.getLogFileHandle(jobStore) as fH:
                        msg += fH.read()
                    msg += "<=========\n"
        # catch failures to prepare more complex details and only return the basics
        except:
            logger.exception('Exception when compiling information about failed jobs')
        super( FailedJobsException, self ).__init__(msg)
        self.jobStoreLocator = jobStoreLocator
        self.numberOfFailedJobs = len(failedJobs)
        
####################################################
# Exception thrown by the Leader class when a deadlock is encountered due to insufficient
# resources to run the workflow
#################################################### 

class DeadlockException( Exception ):
    def __init__(self, msg):
        msg = "Deadlock encountered: " + msg
        super( DeadlockException, self ).__init__(msg)

<<<<<<< HEAD
    @classmethod
    def writeLogFiles(cls, jobNames, jobLogList, config):
        def createName(logPath, jobName, logExtension):
            logName = jobName.replace('-', '--')
            logName = logName.replace('/', '-')
            logName = logName.replace(' ', '_')
            logName = logName.replace("'", '')
            logName = logName.replace('"', '')
            counter = 0
            while True:
                suffix = str(counter).zfill(3) + logExtension
                fullName = os.path.join(logPath, logName + suffix)
                if not os.path.exists(fullName):
                    return fullName
                counter += 1

        mainFileName = jobNames[0]
        extension = '.log'

        assert not (config.writeLogs and config.writeLogsGzip), \
            "Cannot use both --writeLogs and --writeLogsGzip at the same time."

        if config.writeLogs:
            path = config.writeLogs
            writeFn = open
        elif config.writeLogsGzip:
            path = config.writeLogsGzip
            writeFn = gzip.open
            extension += '.gz'
        else:
            # we don't have anywhere to write the logs, return now
            return

        fullName = createName(path, mainFileName, extension)
        with writeFn(fullName, 'w') as f:
            f.writelines(l + '\n' for l in jobLogList)
        for alternateName in jobNames[1:]:
            # There are chained jobs in this output - indicate this with a symlink
            # of the job's name to this file
            name = createName(path, alternateName, extension)
            os.symlink(os.path.relpath(fullName, path), name)

    @classmethod
    def statsAndLoggingAggregator(cls, jobStore, stop):
=======
####################################################
##Following class represents the leader
####################################################
             
class Leader:
    """ Class that encapsulates the logic of the leader.
    """
    def __init__(self, config, batchSystem, provisioner, jobStore, rootJob, jobCache=None):
        """    
        :param toil.common.Config config:
        :param toil.batchSystems.abstractBatchSystem.AbstractBatchSystem batchSystem:
        :param toil.provisioners.abstractProvisioner.AbstractProvisioner provisioner
        :param toil.jobStores.abstractJobStore.AbstractJobStore jobStore:
        :param toil.jobGraph.JobGraph rootJob
        
        If jobCache is passed, it must be a dict from job ID to pre-existing
        JobGraph objects. Jobs will be loaded from the cache (which can be
        downloaded from the jobStore in a batch) during the construction of the ToilState object.
>>>>>>> 16183969
        """
        # Object containing parameters for the run
        self.config = config
        
        # The job store
        self.jobStore = jobStore
        self.jobStoreLocator = config.jobStore
        
        # Get a snap shot of the current state of the jobs in the jobStore
        self.toilState = ToilState(jobStore, rootJob, jobCache=jobCache)
        logger.info("Found %s jobs to start and %i jobs with successors to run",
                        len(self.toilState.updatedJobs), len(self.toilState.successorCounts))
        
        # Batch system
        self.batchSystem = batchSystem
        assert len(self.batchSystem.getIssuedBatchJobIDs()) == 0 #Batch system must start with no active jobs!
        logger.info("Checked batch system has no running jobs and no updated jobs")
        
        # Map of batch system IDs to IsseudJob tuples
        self.jobBatchSystemIDToIssuedJob = {}
        
        # Number of preempetable jobs currently being run by batch system
        self.preemptableJobsIssued = 0
        
        # Tracking the number service jobs issued,
        # this is used limit the number of services issued to the batch system
        self.serviceJobsIssued = 0
        self.serviceJobsToBeIssued = [] # A queue of service jobs that await scheduling
        #Equivalents for service jobs to be run on preemptable nodes
        self.preemptableServiceJobsIssued = 0
        self.preemptableServiceJobsToBeIssued = []
        
        # Hash to store number of times a job is lost by the batch system,
        # used to decide if to reissue an apparently missing job
        self.reissueMissingJobs_missingHash = {} 
        
        # Class used to create/destroy nodes in the cluster, may be None if
        # using a statically defined cluster
        self.provisioner = provisioner
        
        # Create cluster scaling thread if the provisioner is not None
        self.clusterScaler = None if self.provisioner is None else ClusterScaler(self.provisioner, self, self.config)
        
        # A service manager thread to start and terminate services
        self.serviceManager = ServiceManager(jobStore, self.toilState)
        
        # A thread to manage the aggregation of statistics and logging from the run
        self.statsAndLogging = StatsAndLogging(self.jobStore)
        
        # Set used to monitor deadlocked jobs
        self.potentialDeadlockedJobs = None
        self.potentialDeadlockTime = 0
           
    def run(self):
        """
<<<<<<< HEAD
        #  Overall timing
        startTime = time.time()
        startClock = getTotalCpuTime()
        config = jobStore.config

        def callback(fileHandle):
            stats = json.load(fileHandle, object_hook=Expando)
=======
        This runs the leader process to issue and manage jobs.
    
        :raises: toil.leader.FailedJobsException if at the end of function their remain \
        failed jobs
        
        :return: The return value of the root job's run function.
        :rtype: Any
        """
        # Start the stats/logging aggregation thread
        self.statsAndLogging.start()
        try:
            
            # Start service manager thread 
            self.serviceManager.start() 
>>>>>>> 16183969
            try:
                
                # Create cluster scaling processes if not None
                if self.clusterScaler != None:
                    self.clusterScaler.start()
                
                try:
                    # Run the main loop
                    self.innerLoop() 
                finally:
                    if self.clusterScaler is not None:
                        logger.info('Waiting for workers to shutdown')
                        startTime = time.time()
                        self.clusterScaler.shutdown()
                        logger.info('Worker shutdown complete in %s seconds', time.time() - startTime)
                        
            finally:
                # Ensure service manager thread is properly shutdown
                self.serviceManager.shutdown()
    
        finally:
            # Ensure the stats and logging thread is properly shutdown
            self.statsAndLogging.shutdown()
    
        # Filter the failed jobs
        self.toilState.totalFailedJobs = filter(lambda j : self.jobStore.exists(j.jobStoreID), self.toilState.totalFailedJobs)
    
        logger.info("Finished toil run %s" %
                     ("successfully" if len(self.toilState.totalFailedJobs) == 0 else ("with %s failed jobs" % len(self.toilState.totalFailedJobs))))
        
        if len(self.toilState.totalFailedJobs):
            logger.info("Failed jobs at end of the run: %s", self.toilState.totalFailedJobs)
    
        # Cleanup
        if len(self.toilState.totalFailedJobs) > 0:
            raise FailedJobsException(self.config.jobStore, self.toilState.totalFailedJobs, self.jobStore)
    
        # Parse out the return value from the root job
        with self.jobStore.readSharedFileStream('rootJobReturnValue') as fH:
            try:
                return cPickle.load(fH)
            except EOFError:
                logger.exception('Failed to unpickle root job return value')
                raise FailedJobsException(self.config.jobStore, self.toilState.totalFailedJobs, self.jobStore)
    
    def innerLoop(self):
        """
        The main loop for processing jobs by the leader.
        """   
        # Sets up the timing of the jobGraph rescuing method
        timeSinceJobsLastRescued = time.time()
    
        logger.info("Starting the main loop")
        while True:
            # Process jobs that are ready to be scheduled/have successors to schedule
            if len(self.toilState.updatedJobs) > 0:
                logger.debug('Built the jobs list, currently have %i jobs to update and %i jobs issued',
                             len(self.toilState.updatedJobs), self.getNumberOfJobsIssued())
    
                updatedJobs = self.toilState.updatedJobs # The updated jobs to consider below
                self.toilState.updatedJobs = set() # Resetting the list for the next set
    
                for jobGraph, resultStatus in updatedJobs:
    
                    logger.debug('Updating status of job %s with ID %s: with result status: %s',
                                 jobGraph, jobGraph.jobStoreID, resultStatus)
    
                    # This stops a job with services being issued by the serviceManager from
                    # being considered further in this loop. This catch is necessary because
                    # the job's service's can fail while being issued, causing the job to be
                    # added to updated jobs.
                    if jobGraph in self.serviceManager.jobGraphsWithServicesBeingStarted:
                        logger.debug("Got a job to update which is still owned by the service "
                                     "manager: %s", jobGraph.jobStoreID)
                        continue
    
                    # If some of the jobs successors failed then either fail the job
                    # or restart it if it has retries left and is a checkpoint job
                    if jobGraph.jobStoreID in self.toilState.hasFailedSuccessors:
    
                        # If the job has services running, signal for them to be killed
                        # once they are killed then the jobGraph will be re-added to the
                        # updatedJobs set and then scheduled to be removed
                        if jobGraph.jobStoreID in self.toilState.servicesIssued:
                            logger.debug("Telling job: %s to terminate its services due to successor failure",
                                         jobGraph.jobStoreID)
                            self.serviceManager.killServices(self.toilState.servicesIssued[jobGraph.jobStoreID],
                                                        error=True)
    
                        # If the job has non-service jobs running wait for them to finish
                        # the job will be re-added to the updated jobs when these jobs are done
                        elif jobGraph.jobStoreID in self.toilState.successorCounts:
                            logger.debug("Job %s with ID: %s with failed successors still has successor jobs running",
                                         jobGraph, jobGraph.jobStoreID)
                            continue
    
                        # If the job is a checkpoint and has remaining retries then reissue it.
                        elif jobGraph.checkpoint is not None and jobGraph.remainingRetryCount > 0:
                            logger.warn('Job: %s is being restarted as a checkpoint after the total '
                                        'failure of jobs in its subtree.', jobGraph.jobStoreID)
                            self.issueJob(JobNode.fromJobGraph(jobGraph))
                        else: # Mark it totally failed
                            logger.debug("Job %s is being processed as completely failed", jobGraph.jobStoreID)
                            self.processTotallyFailedJob(jobGraph)
    
                    # If the jobGraph has a command it must be run before any successors.
                    # Similarly, if the job previously failed we rerun it, even if it doesn't have a
                    # command to run, to eliminate any parts of the stack now completed.
                    elif jobGraph.command is not None or resultStatus != 0:
                        isServiceJob = jobGraph.jobStoreID in self.toilState.serviceJobStoreIDToPredecessorJob
    
                        # If the job has run out of retries or is a service job whose error flag has
                        # been indicated, fail the job.
                        if (jobGraph.remainingRetryCount == 0
                            or isServiceJob and not self.jobStore.fileExists(jobGraph.errorJobStoreID)):
                            self.processTotallyFailedJob(jobGraph)
                            logger.warn("Job %s with ID %s is completely failed",
                                        jobGraph, jobGraph.jobStoreID)
                        else:
                            # Otherwise try the job again
                            self.issueJob(JobNode.fromJobGraph(jobGraph))
    
                    # If the job has services to run, which have not been started, start them
                    elif len(jobGraph.services) > 0:
                        # Build a map from the service jobs to the job and a map
                        # of the services created for the job
                        assert jobGraph.jobStoreID not in self.toilState.servicesIssued
                        self.toilState.servicesIssued[jobGraph.jobStoreID] = {}
                        for serviceJobList in jobGraph.services:
                            for serviceTuple in serviceJobList:
                                serviceID = serviceTuple.jobStoreID
                                assert serviceID not in self.toilState.serviceJobStoreIDToPredecessorJob
                                self.toilState.serviceJobStoreIDToPredecessorJob[serviceID] = jobGraph
                                self.toilState.servicesIssued[jobGraph.jobStoreID][serviceID] = serviceTuple
    
                        # Use the service manager to start the services
                        self.serviceManager.scheduleServices(jobGraph)
    
                        logger.debug("Giving job: %s to service manager to schedule its jobs", jobGraph.jobStoreID)
    
                    # There exist successors to run
                    elif len(jobGraph.stack) > 0:
                        assert len(jobGraph.stack[-1]) > 0
                        logger.debug("Job: %s has %i successors to schedule",
                                     jobGraph.jobStoreID, len(jobGraph.stack[-1]))
                        #Record the number of successors that must be completed before
                        #the jobGraph can be considered again
                        assert jobGraph.jobStoreID not in self.toilState.successorCounts
                        self.toilState.successorCounts[jobGraph.jobStoreID] = len(jobGraph.stack[-1])
                        #List of successors to schedule
                        successors = []
                        
                        #For each successor schedule if all predecessors have been completed
                        for jobNode in jobGraph.stack[-1]:
                            successorJobStoreID = jobNode.jobStoreID
                            #Build map from successor to predecessors.
                            if successorJobStoreID not in self.toilState.successorJobStoreIDToPredecessorJobs:
                                self.toilState.successorJobStoreIDToPredecessorJobs[successorJobStoreID] = []
                            self.toilState.successorJobStoreIDToPredecessorJobs[successorJobStoreID].append(jobGraph)
                            #Case that the jobGraph has multiple predecessors
                            if jobNode.predecessorNumber > 1:
                                logger.debug("Successor job: %s of job: %s has multiple "
                                             "predecessors", jobNode, jobGraph)
                                
                                # Get the successor job, using a cache 
                                # (if the successor job has already been seen it will be in this cache, 
                                # but otherwise put it in the cache)
                                if successorJobStoreID not in self.toilState.jobsToBeScheduledWithMultiplePredecessors:
                                    self.toilState.jobsToBeScheduledWithMultiplePredecessors[successorJobStoreID] = self.jobStore.load(successorJobStoreID)      
                                successorJobGraph = self.toilState.jobsToBeScheduledWithMultiplePredecessors[successorJobStoreID]
                                
                                #Add the jobGraph as a finished predecessor to the successor
                                successorJobGraph.predecessorsFinished.add(jobGraph.jobStoreID)
    
                                # If the successor is in the set of successors of failed jobs 
                                if successorJobStoreID in self.toilState.failedSuccessors:
                                    logger.debug("Successor job: %s of job: %s has failed "
                                                 "predecessors", jobNode, jobGraph)
                                    
                                    # Add the job to the set having failed successors
                                    self.toilState.hasFailedSuccessors.add(jobGraph.jobStoreID)
                                    
                                    # Reduce active successor count and remove the successor as an active successor of the job
                                    self.toilState.successorCounts[jobGraph.jobStoreID] -= 1
                                    assert self.toilState.successorCounts[jobGraph.jobStoreID] >= 0
                                    self.toilState.successorJobStoreIDToPredecessorJobs[successorJobStoreID].remove(jobGraph)
                                    if len(self.toilState.successorJobStoreIDToPredecessorJobs[successorJobStoreID]) == 0:
                                        self.toilState.successorJobStoreIDToPredecessorJobs.pop(successorJobStoreID)
                                    
                                    # If the job now has no active successors add to active jobs
                                    # so it can be processed as a job with failed successors
                                    if self.toilState.successorCounts[jobGraph.jobStoreID] == 0:
                                        logger.debug("Job: %s has no successors to run "
                                                     "and some are failed, adding to list of jobs "
                                                     "with failed successors", jobGraph)
                                        self.toilState.successorCounts.pop(jobGraph.jobStoreID)
                                        self.toilState.updatedJobs.add((jobGraph, 0))
                                        continue
    
                                # If the successor job's predecessors have all not all completed then
                                # ignore the jobGraph as is not yet ready to run
                                assert len(successorJobGraph.predecessorsFinished) <= successorJobGraph.predecessorNumber
                                if len(successorJobGraph.predecessorsFinished) < successorJobGraph.predecessorNumber:
                                    continue
                                else:
                                    # Remove the successor job from the cache
                                    self.toilState.jobsToBeScheduledWithMultiplePredecessors.pop(successorJobStoreID)
                            
                            # Add successor to list of successors to schedule   
                            successors.append(jobNode)
                        self.issueJobs(successors)
    
                    elif jobGraph.jobStoreID in self.toilState.servicesIssued:
                        logger.debug("Telling job: %s to terminate its services due to the "
                                     "successful completion of its successor jobs",
                                     jobGraph)
                        self.serviceManager.killServices(self.toilState.servicesIssued[jobGraph.jobStoreID], error=False)
    
                    #There are no remaining tasks to schedule within the jobGraph, but
                    #we schedule it anyway to allow it to be deleted.
    
                    #TODO: An alternative would be simple delete it here and add it to the
                    #list of jobs to process, or (better) to create an asynchronous
                    #process that deletes jobs and then feeds them back into the set
                    #of jobs to be processed
                    else:
                        # Remove the job
                        if jobGraph.remainingRetryCount > 0:
                            self.issueJob(JobNode.fromJobGraph(jobGraph))
                            logger.debug("Job: %s is empty, we are scheduling to clean it up", jobGraph.jobStoreID)
                        else:
                            self.processTotallyFailedJob(jobGraph)
                            logger.warn("Job: %s is empty but completely failed - something is very wrong", jobGraph.jobStoreID)
    
            # Start any service jobs available from the service manager
            self.issueQueingServiceJobs()
            while True:
                serviceJob = self.serviceManager.getServiceJobsToStart(0)
                # Stop trying to get jobs when function returns None
                if serviceJob is None:
                    break
                logger.debug('Launching service job: %s', serviceJob)
                self.issueServiceJob(serviceJob)
    
            # Get jobs whose services have started
            while True:
                jobGraph = self.serviceManager.getJobGraphWhoseServicesAreRunning(0)
                if jobGraph is None: # Stop trying to get jobs when function returns None
                    break
                logger.debug('Job: %s has established its services.', jobGraph.jobStoreID)
                jobGraph.services = []
                self.toilState.updatedJobs.add((jobGraph, 0))
    
            # Gather any new, updated jobGraph from the batch system
            updatedJobTuple = self.batchSystem.getUpdatedBatchJob(2)
            if updatedJobTuple is not None:
                jobID, result, wallTime = updatedJobTuple
                # easy, track different state
                try:
                    updatedJob = self.jobBatchSystemIDToIssuedJob[jobID]
                except KeyError:
                    logger.warn("A result seems to already have been processed "
                                "for job %s", jobID)
                else:
                    if result == 0:
                        logger.debug('Batch system is reporting that the job %s ended successfully',
                                     updatedJob)
                    else:
                        logger.warn('Batch system is reporting that the job %s failed with exit value %i',
                                    updatedJob, result)
                    self.processFinishedJob(jobID, result, wallTime=wallTime)
    
            else:
<<<<<<< HEAD
                def logWithFormatting(jobStoreID, jobLogs):
                    logFormat = '\n%s    ' % jobStoreID
                    logger.debug('Received Toil worker log. Disable debug level '
                                 'logging to hide this output\n%s', logFormat.join(jobLogs))
                # we may have multiple jobs per worker
                jobNames = logs.names
                messages = logs.messages
                logWithFormatting(jobNames[0], messages)
                cls.writeLogFiles(jobNames, messages, config=config)

        while True:
            # This is a indirect way of getting a message to the thread to exit
            if stop.is_set():
                jobStore.readStatsAndLogging(callback)
=======
                # Process jobs that have gone awry
    
                #In the case that there is nothing happening
                #(no updated jobs to gather for 10 seconds)
                #check if there are any jobs that have run too long
                #(see self.reissueOverLongJobs) or which
                #have gone missing from the batch system (see self.reissueMissingJobs)
                if (time.time() - timeSinceJobsLastRescued >=
                    self.config.rescueJobsFrequency): #We only
                    #rescue jobs every N seconds, and when we have
                    #apparently exhausted the current jobGraph supply
                    self.reissueOverLongJobs()
                    logger.info("Reissued any over long jobs")
    
                    hasNoMissingJobs = self.reissueMissingJobs()
                    if hasNoMissingJobs:
                        timeSinceJobsLastRescued = time.time()
                    else:
                        timeSinceJobsLastRescued += 60 #This means we'll try again
                        #in a minute, providing things are quiet
                    logger.info("Rescued any (long) missing jobs")
    
            # Check on the associated threads and exit if a failure is detected
            self.statsAndLogging.check()
            self.serviceManager.check()
            # the cluster scaler object will only be instantiated if autoscaling is enabled
            if self.clusterScaler is not None:
                self.clusterScaler.check()
            
            # The exit criterion
            if len(self.toilState.updatedJobs) == 0 and self.getNumberOfJobsIssued() == 0 and self.serviceManager.jobsIssuedToServiceManager == 0:
                logger.info("No jobs left to run so exiting.")
>>>>>>> 16183969
                break
                
            # Check for deadlocks
            self.checkForDeadlocks()
    
        logger.info("Finished the main loop")
    
        # Consistency check the toil state
        assert self.toilState.updatedJobs == set()
        assert self.toilState.successorCounts == {}
        assert self.toilState.successorJobStoreIDToPredecessorJobs == {}
        assert self.toilState.serviceJobStoreIDToPredecessorJob == {}
        assert self.toilState.servicesIssued == {}
        # assert self.toilState.jobsToBeScheduledWithMultiplePredecessors # These are not properly emptied yet
        # assert self.toilState.hasFailedSuccessors == set() # These are not properly emptied yet
        
    def checkForDeadlocks(self):
        """
        Checks if the system is deadlocked running service jobs.
        """
        # If there are no updated jobs and at least some jobs issued
        if len(self.toilState.updatedJobs) == 0 and self.getNumberOfJobsIssued() > 0:
            
            # If all scheduled jobs are services 
            assert self.serviceJobsIssued + self.preemptableServiceJobsIssued <= self.getNumberOfJobsIssued()
            if self.serviceJobsIssued + self.preemptableServiceJobsIssued == self.getNumberOfJobsIssued():
                
                # Sanity check that all issued jobs are actually services
                for jobNode in self.jobBatchSystemIDToIssuedJob.values():
                    assert jobNode.jobStoreID in self.toilState.serviceJobStoreIDToPredecessorJob
                
                # An active service job is one that is not in the process of terminating
                activeServiceJobs = filter(lambda x : self.serviceManager.isActive(x), self.jobBatchSystemIDToIssuedJob.values())
                
                # If all the service jobs are active then we have a potential deadlock
                if len(activeServiceJobs) == len(self.jobBatchSystemIDToIssuedJob):
                    # We wait self.config.deadlockWait seconds before declaring the system deadlocked
                    if self.potentialDeadlockedJobs != activeServiceJobs:
                        self.potentialDeadlockedJobs = activeServiceJobs
                        self.potentialDeadlockTime = time.time()
                    elif time.time() - self.potentialDeadlockTime >= self.config.deadlockWait:
                        raise DeadlockException("The system is service deadlocked - all issued jobs %s are active services" % self.getNumberOfJobsIssued())
                            
    
    def issueJob(self, jobNode):
        """
        Add a job to the queue of jobs
        """
        if jobNode.preemptable:
            self.preemptableJobsIssued += 1
        jobNode.command = ' '.join((resolveEntryPoint('_toil_worker'),
                                    self.jobStoreLocator, jobNode.jobStoreID))
        jobBatchSystemID = self.batchSystem.issueBatchJob(jobNode)
        self.jobBatchSystemIDToIssuedJob[jobBatchSystemID] = jobNode
        logger.debug("Issued job with job store ID: %s and job batch system ID: "
                     "%s and cores: %.2f, disk: %.2f, and memory: %.2f",
                     jobNode.jobStoreID, str(jobBatchSystemID), jobNode.cores,
                     jobNode.disk, jobNode.memory)

    def issueJobs(self, jobs):
        """
        Add a list of jobs, each represented as a jobNode object
        """
        for job in jobs:
            self.issueJob(job)
            
    def issueServiceJob(self, jobNode):
        """
        Issue a service job, putting it on a queue if the maximum number of service
        jobs to be scheduled has been reached.
        """
        if jobNode.preemptable:
            self.preemptableServiceJobsToBeIssued.append(jobNode)
        else:
            self.serviceJobsToBeIssued.append(jobNode)
        self.issueQueingServiceJobs()
    
    def issueQueingServiceJobs(self):
        """
        Issues any queuing service jobs up to the limit of the maximum allowed.
        """
        while len(self.serviceJobsToBeIssued) > 0 and self.serviceJobsIssued < self.config.maxServiceJobs:
            self.issueJob(self.serviceJobsToBeIssued.pop())
            self.serviceJobsIssued += 1      
        while len(self.preemptableServiceJobsToBeIssued) > 0 and self.preemptableServiceJobsIssued < self.config.maxPreemptableServiceJobs:
            self.issueJob(self.preemptableServiceJobsToBeIssued.pop())
            self.preemptableServiceJobsIssued += 1   

    def getNumberOfJobsIssued(self, preemptable=None):
        """
        Gets number of jobs that have been added by issueJob(s) and not
        removed by removeJob

        :param None or boolean preemptable: If none, return all types of jobs.
          If true, return just the number of preemptable jobs. If false, return
          just the number of non-preemptable jobs.
        """
        #assert self.jobsIssued >= 0 and self._preemptableJobsIssued >= 0
        if preemptable is None:
            return len(self.jobBatchSystemIDToIssuedJob)
        elif preemptable:
            return self.preemptableJobsIssued
        else:
            assert len(self.jobBatchSystemIDToIssuedJob) >= self.preemptableJobsIssued
            return len(self.jobBatchSystemIDToIssuedJob) - self.preemptableJobsIssued
        
    def getNumberAndAvgRuntimeOfCurrentlyRunningJobs(self):
        """
        Returns a tuple (x, y) where x is number of currently running jobs and y
        is the average number of seconds (as a float) 
        the jobs have been running for.
        """
        runningJobs = self.batchSystem.getRunningBatchJobIDs()
        return len(runningJobs), 0 if len(runningJobs) == 0 else float(sum(runningJobs.values()))/len(runningJobs)
        
    def getJobStoreID(self, jobBatchSystemID):
        """
        Gets the job file associated the a given id
        """
        return self.jobBatchSystemIDToIssuedJob[jobBatchSystemID].jobStoreID

    def removeJob(self, jobBatchSystemID):
        """
        Removes a job from the system.
        """
        assert jobBatchSystemID in self.jobBatchSystemIDToIssuedJob
        jobNode = self.jobBatchSystemIDToIssuedJob.pop(jobBatchSystemID)
        if jobNode.preemptable:
            assert self.preemptableJobsIssued > 0
            self.preemptableJobsIssued -= 1
            
        # If service job
        if jobNode.jobStoreID in self.toilState.serviceJobStoreIDToPredecessorJob:
            # Decrement the number of services
            if jobNode.preemptable:
                self.preemptableServiceJobsIssued -= 1
            else:
                self.serviceJobsIssued -= 1
        
        return jobNode

    def getJobIDs(self):
        """
        Gets the set of jobs currently issued.
        """
        return self.jobBatchSystemIDToIssuedJob.keys()

    def killJobs(self, jobsToKill):
        """
        Kills the given set of jobs and then sends them for processing
        """
        if len(jobsToKill) > 0:
            self.batchSystem.killBatchJobs(jobsToKill)
            for jobBatchSystemID in jobsToKill:
                self.processFinishedJob(jobBatchSystemID, 1)

    #Following functions handle error cases for when jobs have gone awry with the batch system.

    def reissueOverLongJobs(self):
        """
        Check each issued job - if it is running for longer than desirable
        issue a kill instruction.
        Wait for the job to die then we pass the job to processFinishedJob.
        """
        maxJobDuration = self.config.maxJobDuration
        jobsToKill = []
        if maxJobDuration < 10000000:  # We won't bother doing anything if the rescue
            # time is more than 16 weeks.
            runningJobs = self.batchSystem.getRunningBatchJobIDs()
            for jobBatchSystemID in runningJobs.keys():
                if runningJobs[jobBatchSystemID] > maxJobDuration:
                    logger.warn("The job: %s has been running for: %s seconds, more than the "
                                "max job duration: %s, we'll kill it",
                                str(self.getJobStoreID(jobBatchSystemID)),
                                str(runningJobs[jobBatchSystemID]),
                                str(maxJobDuration))
                    jobsToKill.append(jobBatchSystemID)
            self.killJobs(jobsToKill)

    def reissueMissingJobs(self, killAfterNTimesMissing=3):
        """
        Check all the current job ids are in the list of currently running batch system jobs.
        If a job is missing, we mark it as so, if it is missing for a number of runs of
        this function (say 10).. then we try deleting the job (though its probably lost), we wait
        then we pass the job to processFinishedJob.
        """
        runningJobs = set(self.batchSystem.getIssuedBatchJobIDs())
        jobBatchSystemIDsSet = set(self.getJobIDs())
        #Clean up the reissueMissingJobs_missingHash hash, getting rid of jobs that have turned up
        missingJobIDsSet = set(self.reissueMissingJobs_missingHash.keys())
        for jobBatchSystemID in missingJobIDsSet.difference(jobBatchSystemIDsSet):
            self.reissueMissingJobs_missingHash.pop(jobBatchSystemID)
            logger.warn("Batch system id: %s is no longer missing", str(jobBatchSystemID))
        assert runningJobs.issubset(jobBatchSystemIDsSet) #Assert checks we have
        #no unexpected jobs running
        jobsToKill = []
        for jobBatchSystemID in set(jobBatchSystemIDsSet.difference(runningJobs)):
            jobStoreID = self.getJobStoreID(jobBatchSystemID)
            if self.reissueMissingJobs_missingHash.has_key(jobBatchSystemID):
                self.reissueMissingJobs_missingHash[jobBatchSystemID] += 1
            else:
                self.reissueMissingJobs_missingHash[jobBatchSystemID] = 1
            timesMissing = self.reissueMissingJobs_missingHash[jobBatchSystemID]
            logger.warn("Job store ID %s with batch system id %s is missing for the %i time",
                        jobStoreID, str(jobBatchSystemID), timesMissing)
            if timesMissing == killAfterNTimesMissing:
                self.reissueMissingJobs_missingHash.pop(jobBatchSystemID)
                jobsToKill.append(jobBatchSystemID)
        self.killJobs(jobsToKill)
        return len( self.reissueMissingJobs_missingHash ) == 0 #We use this to inform
        #if there are missing jobs

    def processFinishedJob(self, batchSystemID, resultStatus, wallTime=None):
        """
        Function reads a processed jobGraph file and updates it state.
        """
        def processRemovedJob(issuedJob):
            if resultStatus != 0:
                logger.warn("Despite the batch system claiming failure the "
                            "job %s seems to have finished and been removed", issuedJob)
            self._updatePredecessorStatus(issuedJob.jobStoreID)
        jobNode = self.removeJob(batchSystemID)
        jobStoreID = jobNode.jobStoreID
        if wallTime is not None and self.clusterScaler is not None:
            self.clusterScaler.addCompletedJob(jobNode, wallTime)
        if self.jobStore.exists(jobStoreID):
            logger.debug("Job %s continues to exist (i.e. has more to do)", jobNode)
            try:
                jobGraph = self.jobStore.load(jobStoreID)
            except NoSuchJobException:
                # Avoid importing AWSJobStore as the corresponding extra might be missing
                if self.jobStore.__class__.__name__ == 'AWSJobStore':
                    # We have a ghost job - the job has been deleted but a stale read from
                    # SDB gave us a false positive when we checked for its existence.
                    # Process the job from here as any other job removed from the job store.
                    # This is a temporary work around until https://github.com/BD2KGenomics/toil/issues/1091
                    # is completed
                    logger.warn('Got a stale read from SDB for job %s', jobNode)
                    processRemovedJob(jobNode)
                    return
                else:
                    raise
            if jobGraph.logJobStoreFileID is not None:
                with jobGraph.getLogFileHandle( self.jobStore ) as logFileStream:
                    # more memory efficient than read().striplines() while leaving off the
                    # trailing \n left when using readlines()
                    # http://stackoverflow.com/a/15233739
                    messages = [line.rstrip('\n') for line in logFileStream]
                    logFormat = '\n%s    ' % jobStoreID
                    logger.warn('The job seems to have left a log file, indicating failure: %s\n%s',
                                jobGraph, logFormat.join(messages))
                    StatsAndLogging.writeLogFiles(jobGraph.chainedJobs, messages, self.config)
            if resultStatus != 0:
                # If the batch system returned a non-zero exit code then the worker
                # is assumed not to have captured the failure of the job, so we
                # reduce the retry count here.
                if jobGraph.logJobStoreFileID is None:
                    logger.warn("No log file is present, despite job failing: %s", jobNode)
                jobGraph.setupJobAfterFailure(self.config)
                self.jobStore.update(jobGraph)
            elif jobStoreID in self.toilState.hasFailedSuccessors:
                # If the job has completed okay, we can remove it from the list of jobs with failed successors
                self.toilState.hasFailedSuccessors.remove(jobStoreID)

            self.toilState.updatedJobs.add((jobGraph, resultStatus)) #Now we know the
            #jobGraph is done we can add it to the list of updated jobGraph files
            logger.debug("Added job: %s to active jobs", jobGraph)
        else:  #The jobGraph is done
            processRemovedJob(jobNode)
    
    @staticmethod    
    def getSuccessors(jobGraph, alreadySeenSuccessors, jobStore):
        """
        Gets successors of the given job by walking the job graph recursively.
        Any successor in alreadySeenSuccessors is ignored and not traversed.
        Returns the set of found successors. This set is added to alreadySeenSuccessors.
        """
        successors = set()
        
        def successorRecursion(jobGraph):
            # For lists of successors
            for successorList in jobGraph.stack:
                
                # For each successor in list of successors
                for successorJobNode in successorList:
                    
                    # Id of the successor
                    successorJobStoreID = successorJobNode.jobStoreID
                    
                    # If successor not already visited
                    if successorJobStoreID not in alreadySeenSuccessors:
                        
                        # Add to set of successors
                        successors.add(successorJobStoreID)
                        alreadySeenSuccessors.add(successorJobStoreID)
                        
                        # Recurse if job exists
                        # (job may not exist if already completed)
                        if jobStore.exists(successorJobStoreID):
                            successorRecursion(jobStore.load(successorJobStoreID))
    
        successorRecursion(jobGraph) # Recurse from jobGraph
        
        return successors   

    def processTotallyFailedJob(self, jobGraph):
        """
        Processes a totally failed job.
        """
        # Mark job as a totally failed job
        self.toilState.totalFailedJobs.add(JobNode.fromJobGraph(jobGraph))

        if jobGraph.jobStoreID in self.toilState.serviceJobStoreIDToPredecessorJob: # Is
            # a service job
            logger.debug("Service job is being processed as a totally failed job: %s", jobGraph)

            predecesssorJobGraph = self.toilState.serviceJobStoreIDToPredecessorJob[jobGraph.jobStoreID]

            # This removes the service job as a service of the predecessor
            # and potentially makes the predecessor active
            self._updatePredecessorStatus(jobGraph.jobStoreID)

            # Remove the start flag, if it still exists. This indicates
            # to the service manager that the job has "started", this prevents
            # the service manager from deadlocking while waiting
            self.jobStore.deleteFile(jobGraph.startJobStoreID)

            # Signal to any other services in the group that they should
            # terminate. We do this to prevent other services in the set
            # of services from deadlocking waiting for this service to start properly
            if predecesssorJobGraph.jobStoreID in self.toilState.servicesIssued:
                self.serviceManager.killServices(self.toilState.servicesIssued[predecesssorJobGraph.jobStoreID], error=True)
                logger.debug("Job: %s is instructing all the services of its parent job to quit", jobGraph)

            self.toilState.hasFailedSuccessors.add(predecesssorJobGraph.jobStoreID) # This ensures that the
            # job will not attempt to run any of it's successors on the stack
        else:
            # Is a non-service job
            assert jobGraph.jobStoreID not in self.toilState.servicesIssued
            
            # Traverse failed job's successor graph and get the jobStoreID of new successors.
            # Any successor already in toilState.failedSuccessors will not be traversed
            # All successors traversed will be added to toilState.failedSuccessors and returned
            # as a set (unseenSuccessors).
            unseenSuccessors = self.getSuccessors(jobGraph, self.toilState.failedSuccessors,
                                                  self.jobStore)
            logger.debug("Found new failed successors: %s of job: %s", " ".join(
                         unseenSuccessors), jobGraph)
            
            # For each newly found successor
            for successorJobStoreID in unseenSuccessors:
                
                # If the successor is a successor of other jobs that have already tried to schedule it
                if successorJobStoreID in self.toilState.successorJobStoreIDToPredecessorJobs:
                    
                    # For each such predecessor job
                    # (we remove the successor from toilState.successorJobStoreIDToPredecessorJobs to avoid doing 
                    # this multiple times for each failed predecessor)
                    for predecessorJob in self.toilState.successorJobStoreIDToPredecessorJobs.pop(successorJobStoreID):
                        
                        # Reduce the predecessor job's successor count.
                        self.toilState.successorCounts[predecessorJob.jobStoreID] -= 1
                        
                        # Indicate that it has failed jobs.  
                        self.toilState.hasFailedSuccessors.add(predecessorJob.jobStoreID)
                        logger.debug("Marking job: %s as having failed successors (found by "
                                     "reading successors failed job)", predecessorJob)
                        
                        # If the predecessor has no remaining successors, add to list of active jobs
                        assert self.toilState.successorCounts[predecessorJob.jobStoreID] >= 0
                        if self.toilState.successorCounts[predecessorJob.jobStoreID] == 0:
                            self.toilState.updatedJobs.add((predecessorJob, 0))
                            
                            # Remove the predecessor job from the set of jobs with successors. 
                            self.toilState.successorCounts.pop(predecessorJob.jobStoreID) 

            # If the job has predecessor(s)
            if jobGraph.jobStoreID in self.toilState.successorJobStoreIDToPredecessorJobs:
                
                # For each predecessor of the job
                for predecessorJobGraph in self.toilState.successorJobStoreIDToPredecessorJobs[jobGraph.jobStoreID]:
                    
                    # Mark the predecessor as failed
                    self.toilState.hasFailedSuccessors.add(predecessorJobGraph.jobStoreID)
                    logger.debug("Totally failed job: %s is marking direct predecessor: %s "
                                 "as having failed jobs", jobGraph, predecessorJobGraph)

                self._updatePredecessorStatus(jobGraph.jobStoreID)

    def _updatePredecessorStatus(self, jobStoreID):
        """
        Update status of predecessors for finished successor job.
        """
        if jobStoreID in self.toilState.serviceJobStoreIDToPredecessorJob:
            # Is a service job
            predecessorJob = self.toilState.serviceJobStoreIDToPredecessorJob.pop(jobStoreID)
            self.toilState.servicesIssued[predecessorJob.jobStoreID].pop(jobStoreID)
            if len(self.toilState.servicesIssued[predecessorJob.jobStoreID]) == 0: # Predecessor job has
                # all its services terminated
                self.toilState.servicesIssued.pop(predecessorJob.jobStoreID) # The job has no running services
                self.toilState.updatedJobs.add((predecessorJob, 0)) # Now we know
                # the job is done we can add it to the list of updated job files
                logger.debug("Job %s services have completed or totally failed, adding to updated jobs", predecessorJob)

        elif jobStoreID not in self.toilState.successorJobStoreIDToPredecessorJobs:
            #We have reach the root job
            assert len(self.toilState.updatedJobs) == 0
            assert len(self.toilState.successorJobStoreIDToPredecessorJobs) == 0
            assert len(self.toilState.successorCounts) == 0
            logger.debug("Reached root job %s so no predecessors to clean up" % jobStoreID)

        else:
            # Is a non-root, non-service job
            logger.debug("Cleaning the predecessors of %s" % jobStoreID)
            
            # For each predecessor
            for predecessorJob in self.toilState.successorJobStoreIDToPredecessorJobs.pop(jobStoreID):
                
                # Reduce the predecessor's number of successors by one to indicate the 
                # completion of the jobStoreID job
                self.toilState.successorCounts[predecessorJob.jobStoreID] -= 1

                # If the predecessor job is done and all the successors are complete 
                if self.toilState.successorCounts[predecessorJob.jobStoreID] == 0:
                    
                    # Remove it from the set of jobs with active successors
                    self.toilState.successorCounts.pop(predecessorJob.jobStoreID)

                    # Pop stack at this point, as we can get rid of its successors
                    predecessorJob.stack.pop()
                    
                    # Now we know the job is done we can add it to the list of updated job files
                    assert predecessorJob not in self.toilState.updatedJobs
                    self.toilState.updatedJobs.add((predecessorJob, 0))
                    
                    logger.debug('Job %s has all its non-service successors completed or totally '
                                 'failed', predecessorJob)<|MERGE_RESOLUTION|>--- conflicted
+++ resolved
@@ -38,7 +38,7 @@
 
 ####################################################
 # Exception thrown by the Leader class when one or more jobs fails
-#################################################### 
+####################################################
 
 class FailedJobsException( Exception ):
     def __init__(self, jobStoreLocator, failedJobs, jobStore):
@@ -58,106 +58,59 @@
         super( FailedJobsException, self ).__init__(msg)
         self.jobStoreLocator = jobStoreLocator
         self.numberOfFailedJobs = len(failedJobs)
-        
+
 ####################################################
 # Exception thrown by the Leader class when a deadlock is encountered due to insufficient
 # resources to run the workflow
-#################################################### 
+####################################################
 
 class DeadlockException( Exception ):
     def __init__(self, msg):
         msg = "Deadlock encountered: " + msg
         super( DeadlockException, self ).__init__(msg)
 
-<<<<<<< HEAD
-    @classmethod
-    def writeLogFiles(cls, jobNames, jobLogList, config):
-        def createName(logPath, jobName, logExtension):
-            logName = jobName.replace('-', '--')
-            logName = logName.replace('/', '-')
-            logName = logName.replace(' ', '_')
-            logName = logName.replace("'", '')
-            logName = logName.replace('"', '')
-            counter = 0
-            while True:
-                suffix = str(counter).zfill(3) + logExtension
-                fullName = os.path.join(logPath, logName + suffix)
-                if not os.path.exists(fullName):
-                    return fullName
-                counter += 1
-
-        mainFileName = jobNames[0]
-        extension = '.log'
-
-        assert not (config.writeLogs and config.writeLogsGzip), \
-            "Cannot use both --writeLogs and --writeLogsGzip at the same time."
-
-        if config.writeLogs:
-            path = config.writeLogs
-            writeFn = open
-        elif config.writeLogsGzip:
-            path = config.writeLogsGzip
-            writeFn = gzip.open
-            extension += '.gz'
-        else:
-            # we don't have anywhere to write the logs, return now
-            return
-
-        fullName = createName(path, mainFileName, extension)
-        with writeFn(fullName, 'w') as f:
-            f.writelines(l + '\n' for l in jobLogList)
-        for alternateName in jobNames[1:]:
-            # There are chained jobs in this output - indicate this with a symlink
-            # of the job's name to this file
-            name = createName(path, alternateName, extension)
-            os.symlink(os.path.relpath(fullName, path), name)
-
-    @classmethod
-    def statsAndLoggingAggregator(cls, jobStore, stop):
-=======
 ####################################################
 ##Following class represents the leader
 ####################################################
-             
+
 class Leader:
     """ Class that encapsulates the logic of the leader.
     """
     def __init__(self, config, batchSystem, provisioner, jobStore, rootJob, jobCache=None):
-        """    
+        """
         :param toil.common.Config config:
         :param toil.batchSystems.abstractBatchSystem.AbstractBatchSystem batchSystem:
         :param toil.provisioners.abstractProvisioner.AbstractProvisioner provisioner
         :param toil.jobStores.abstractJobStore.AbstractJobStore jobStore:
         :param toil.jobGraph.JobGraph rootJob
-        
+
         If jobCache is passed, it must be a dict from job ID to pre-existing
         JobGraph objects. Jobs will be loaded from the cache (which can be
         downloaded from the jobStore in a batch) during the construction of the ToilState object.
->>>>>>> 16183969
         """
         # Object containing parameters for the run
         self.config = config
-        
+
         # The job store
         self.jobStore = jobStore
         self.jobStoreLocator = config.jobStore
-        
+
         # Get a snap shot of the current state of the jobs in the jobStore
         self.toilState = ToilState(jobStore, rootJob, jobCache=jobCache)
         logger.info("Found %s jobs to start and %i jobs with successors to run",
                         len(self.toilState.updatedJobs), len(self.toilState.successorCounts))
-        
+
         # Batch system
         self.batchSystem = batchSystem
         assert len(self.batchSystem.getIssuedBatchJobIDs()) == 0 #Batch system must start with no active jobs!
         logger.info("Checked batch system has no running jobs and no updated jobs")
-        
+
         # Map of batch system IDs to IsseudJob tuples
         self.jobBatchSystemIDToIssuedJob = {}
-        
+
         # Number of preempetable jobs currently being run by batch system
         self.preemptableJobsIssued = 0
-        
+
         # Tracking the number service jobs issued,
         # this is used limit the number of services issued to the batch system
         self.serviceJobsIssued = 0
@@ -165,91 +118,81 @@
         #Equivalents for service jobs to be run on preemptable nodes
         self.preemptableServiceJobsIssued = 0
         self.preemptableServiceJobsToBeIssued = []
-        
+
         # Hash to store number of times a job is lost by the batch system,
         # used to decide if to reissue an apparently missing job
-        self.reissueMissingJobs_missingHash = {} 
-        
+        self.reissueMissingJobs_missingHash = {}
+
         # Class used to create/destroy nodes in the cluster, may be None if
         # using a statically defined cluster
         self.provisioner = provisioner
-        
+
         # Create cluster scaling thread if the provisioner is not None
         self.clusterScaler = None if self.provisioner is None else ClusterScaler(self.provisioner, self, self.config)
-        
+
         # A service manager thread to start and terminate services
         self.serviceManager = ServiceManager(jobStore, self.toilState)
-        
+
         # A thread to manage the aggregation of statistics and logging from the run
-        self.statsAndLogging = StatsAndLogging(self.jobStore)
-        
+        self.statsAndLogging = StatsAndLogging(self.jobStore, self.config)
+
         # Set used to monitor deadlocked jobs
         self.potentialDeadlockedJobs = None
         self.potentialDeadlockTime = 0
-           
+
     def run(self):
         """
-<<<<<<< HEAD
-        #  Overall timing
-        startTime = time.time()
-        startClock = getTotalCpuTime()
-        config = jobStore.config
-
-        def callback(fileHandle):
-            stats = json.load(fileHandle, object_hook=Expando)
-=======
         This runs the leader process to issue and manage jobs.
-    
+
         :raises: toil.leader.FailedJobsException if at the end of function their remain \
         failed jobs
-        
+
         :return: The return value of the root job's run function.
         :rtype: Any
         """
         # Start the stats/logging aggregation thread
         self.statsAndLogging.start()
         try:
-            
-            # Start service manager thread 
-            self.serviceManager.start() 
->>>>>>> 16183969
+
+            # Start service manager thread
+            self.serviceManager.start()
             try:
-                
+
                 # Create cluster scaling processes if not None
                 if self.clusterScaler != None:
                     self.clusterScaler.start()
-                
+
                 try:
                     # Run the main loop
-                    self.innerLoop() 
+                    self.innerLoop()
                 finally:
                     if self.clusterScaler is not None:
                         logger.info('Waiting for workers to shutdown')
                         startTime = time.time()
                         self.clusterScaler.shutdown()
                         logger.info('Worker shutdown complete in %s seconds', time.time() - startTime)
-                        
+
             finally:
                 # Ensure service manager thread is properly shutdown
                 self.serviceManager.shutdown()
-    
+
         finally:
             # Ensure the stats and logging thread is properly shutdown
             self.statsAndLogging.shutdown()
-    
+
         # Filter the failed jobs
         self.toilState.totalFailedJobs = filter(lambda j : self.jobStore.exists(j.jobStoreID), self.toilState.totalFailedJobs)
-    
+
         logger.info("Finished toil run %s" %
                      ("successfully" if len(self.toilState.totalFailedJobs) == 0 else ("with %s failed jobs" % len(self.toilState.totalFailedJobs))))
-        
+
         if len(self.toilState.totalFailedJobs):
             logger.info("Failed jobs at end of the run: %s", self.toilState.totalFailedJobs)
-    
+
         # Cleanup
         if len(self.toilState.totalFailedJobs) > 0:
             raise FailedJobsException(self.config.jobStore, self.toilState.totalFailedJobs, self.jobStore)
-    
+
         # Parse out the return value from the root job
         with self.jobStore.readSharedFileStream('rootJobReturnValue') as fH:
             try:
@@ -257,29 +200,29 @@
             except EOFError:
                 logger.exception('Failed to unpickle root job return value')
                 raise FailedJobsException(self.config.jobStore, self.toilState.totalFailedJobs, self.jobStore)
-    
+
     def innerLoop(self):
         """
         The main loop for processing jobs by the leader.
-        """   
+        """
         # Sets up the timing of the jobGraph rescuing method
         timeSinceJobsLastRescued = time.time()
-    
+
         logger.info("Starting the main loop")
         while True:
             # Process jobs that are ready to be scheduled/have successors to schedule
             if len(self.toilState.updatedJobs) > 0:
                 logger.debug('Built the jobs list, currently have %i jobs to update and %i jobs issued',
                              len(self.toilState.updatedJobs), self.getNumberOfJobsIssued())
-    
+
                 updatedJobs = self.toilState.updatedJobs # The updated jobs to consider below
                 self.toilState.updatedJobs = set() # Resetting the list for the next set
-    
+
                 for jobGraph, resultStatus in updatedJobs:
-    
+
                     logger.debug('Updating status of job %s with ID %s: with result status: %s',
                                  jobGraph, jobGraph.jobStoreID, resultStatus)
-    
+
                     # This stops a job with services being issued by the serviceManager from
                     # being considered further in this loop. This catch is necessary because
                     # the job's service's can fail while being issued, causing the job to be
@@ -288,11 +231,11 @@
                         logger.debug("Got a job to update which is still owned by the service "
                                      "manager: %s", jobGraph.jobStoreID)
                         continue
-    
+
                     # If some of the jobs successors failed then either fail the job
                     # or restart it if it has retries left and is a checkpoint job
                     if jobGraph.jobStoreID in self.toilState.hasFailedSuccessors:
-    
+
                         # If the job has services running, signal for them to be killed
                         # once they are killed then the jobGraph will be re-added to the
                         # updatedJobs set and then scheduled to be removed
@@ -301,14 +244,14 @@
                                          jobGraph.jobStoreID)
                             self.serviceManager.killServices(self.toilState.servicesIssued[jobGraph.jobStoreID],
                                                         error=True)
-    
+
                         # If the job has non-service jobs running wait for them to finish
                         # the job will be re-added to the updated jobs when these jobs are done
                         elif jobGraph.jobStoreID in self.toilState.successorCounts:
                             logger.debug("Job %s with ID: %s with failed successors still has successor jobs running",
                                          jobGraph, jobGraph.jobStoreID)
                             continue
-    
+
                         # If the job is a checkpoint and has remaining retries then reissue it.
                         elif jobGraph.checkpoint is not None and jobGraph.remainingRetryCount > 0:
                             logger.warn('Job: %s is being restarted as a checkpoint after the total '
@@ -317,13 +260,13 @@
                         else: # Mark it totally failed
                             logger.debug("Job %s is being processed as completely failed", jobGraph.jobStoreID)
                             self.processTotallyFailedJob(jobGraph)
-    
+
                     # If the jobGraph has a command it must be run before any successors.
                     # Similarly, if the job previously failed we rerun it, even if it doesn't have a
                     # command to run, to eliminate any parts of the stack now completed.
                     elif jobGraph.command is not None or resultStatus != 0:
                         isServiceJob = jobGraph.jobStoreID in self.toilState.serviceJobStoreIDToPredecessorJob
-    
+
                         # If the job has run out of retries or is a service job whose error flag has
                         # been indicated, fail the job.
                         if (jobGraph.remainingRetryCount == 0
@@ -334,7 +277,7 @@
                         else:
                             # Otherwise try the job again
                             self.issueJob(JobNode.fromJobGraph(jobGraph))
-    
+
                     # If the job has services to run, which have not been started, start them
                     elif len(jobGraph.services) > 0:
                         # Build a map from the service jobs to the job and a map
@@ -347,12 +290,12 @@
                                 assert serviceID not in self.toilState.serviceJobStoreIDToPredecessorJob
                                 self.toilState.serviceJobStoreIDToPredecessorJob[serviceID] = jobGraph
                                 self.toilState.servicesIssued[jobGraph.jobStoreID][serviceID] = serviceTuple
-    
+
                         # Use the service manager to start the services
                         self.serviceManager.scheduleServices(jobGraph)
-    
+
                         logger.debug("Giving job: %s to service manager to schedule its jobs", jobGraph.jobStoreID)
-    
+
                     # There exist successors to run
                     elif len(jobGraph.stack) > 0:
                         assert len(jobGraph.stack[-1]) > 0
@@ -364,7 +307,7 @@
                         self.toilState.successorCounts[jobGraph.jobStoreID] = len(jobGraph.stack[-1])
                         #List of successors to schedule
                         successors = []
-                        
+
                         #For each successor schedule if all predecessors have been completed
                         for jobNode in jobGraph.stack[-1]:
                             successorJobStoreID = jobNode.jobStoreID
@@ -376,32 +319,32 @@
                             if jobNode.predecessorNumber > 1:
                                 logger.debug("Successor job: %s of job: %s has multiple "
                                              "predecessors", jobNode, jobGraph)
-                                
-                                # Get the successor job, using a cache 
-                                # (if the successor job has already been seen it will be in this cache, 
+
+                                # Get the successor job, using a cache
+                                # (if the successor job has already been seen it will be in this cache,
                                 # but otherwise put it in the cache)
                                 if successorJobStoreID not in self.toilState.jobsToBeScheduledWithMultiplePredecessors:
-                                    self.toilState.jobsToBeScheduledWithMultiplePredecessors[successorJobStoreID] = self.jobStore.load(successorJobStoreID)      
+                                    self.toilState.jobsToBeScheduledWithMultiplePredecessors[successorJobStoreID] = self.jobStore.load(successorJobStoreID)
                                 successorJobGraph = self.toilState.jobsToBeScheduledWithMultiplePredecessors[successorJobStoreID]
-                                
+
                                 #Add the jobGraph as a finished predecessor to the successor
                                 successorJobGraph.predecessorsFinished.add(jobGraph.jobStoreID)
-    
-                                # If the successor is in the set of successors of failed jobs 
+
+                                # If the successor is in the set of successors of failed jobs
                                 if successorJobStoreID in self.toilState.failedSuccessors:
                                     logger.debug("Successor job: %s of job: %s has failed "
                                                  "predecessors", jobNode, jobGraph)
-                                    
+
                                     # Add the job to the set having failed successors
                                     self.toilState.hasFailedSuccessors.add(jobGraph.jobStoreID)
-                                    
+
                                     # Reduce active successor count and remove the successor as an active successor of the job
                                     self.toilState.successorCounts[jobGraph.jobStoreID] -= 1
                                     assert self.toilState.successorCounts[jobGraph.jobStoreID] >= 0
                                     self.toilState.successorJobStoreIDToPredecessorJobs[successorJobStoreID].remove(jobGraph)
                                     if len(self.toilState.successorJobStoreIDToPredecessorJobs[successorJobStoreID]) == 0:
                                         self.toilState.successorJobStoreIDToPredecessorJobs.pop(successorJobStoreID)
-                                    
+
                                     # If the job now has no active successors add to active jobs
                                     # so it can be processed as a job with failed successors
                                     if self.toilState.successorCounts[jobGraph.jobStoreID] == 0:
@@ -411,7 +354,7 @@
                                         self.toilState.successorCounts.pop(jobGraph.jobStoreID)
                                         self.toilState.updatedJobs.add((jobGraph, 0))
                                         continue
-    
+
                                 # If the successor job's predecessors have all not all completed then
                                 # ignore the jobGraph as is not yet ready to run
                                 assert len(successorJobGraph.predecessorsFinished) <= successorJobGraph.predecessorNumber
@@ -420,20 +363,20 @@
                                 else:
                                     # Remove the successor job from the cache
                                     self.toilState.jobsToBeScheduledWithMultiplePredecessors.pop(successorJobStoreID)
-                            
-                            # Add successor to list of successors to schedule   
+
+                            # Add successor to list of successors to schedule
                             successors.append(jobNode)
                         self.issueJobs(successors)
-    
+
                     elif jobGraph.jobStoreID in self.toilState.servicesIssued:
                         logger.debug("Telling job: %s to terminate its services due to the "
                                      "successful completion of its successor jobs",
                                      jobGraph)
                         self.serviceManager.killServices(self.toilState.servicesIssued[jobGraph.jobStoreID], error=False)
-    
+
                     #There are no remaining tasks to schedule within the jobGraph, but
                     #we schedule it anyway to allow it to be deleted.
-    
+
                     #TODO: An alternative would be simple delete it here and add it to the
                     #list of jobs to process, or (better) to create an asynchronous
                     #process that deletes jobs and then feeds them back into the set
@@ -446,7 +389,7 @@
                         else:
                             self.processTotallyFailedJob(jobGraph)
                             logger.warn("Job: %s is empty but completely failed - something is very wrong", jobGraph.jobStoreID)
-    
+
             # Start any service jobs available from the service manager
             self.issueQueingServiceJobs()
             while True:
@@ -456,7 +399,7 @@
                     break
                 logger.debug('Launching service job: %s', serviceJob)
                 self.issueServiceJob(serviceJob)
-    
+
             # Get jobs whose services have started
             while True:
                 jobGraph = self.serviceManager.getJobGraphWhoseServicesAreRunning(0)
@@ -465,7 +408,7 @@
                 logger.debug('Job: %s has established its services.', jobGraph.jobStoreID)
                 jobGraph.services = []
                 self.toilState.updatedJobs.add((jobGraph, 0))
-    
+
             # Gather any new, updated jobGraph from the batch system
             updatedJobTuple = self.batchSystem.getUpdatedBatchJob(2)
             if updatedJobTuple is not None:
@@ -484,26 +427,10 @@
                         logger.warn('Batch system is reporting that the job %s failed with exit value %i',
                                     updatedJob, result)
                     self.processFinishedJob(jobID, result, wallTime=wallTime)
-    
+
             else:
-<<<<<<< HEAD
-                def logWithFormatting(jobStoreID, jobLogs):
-                    logFormat = '\n%s    ' % jobStoreID
-                    logger.debug('Received Toil worker log. Disable debug level '
-                                 'logging to hide this output\n%s', logFormat.join(jobLogs))
-                # we may have multiple jobs per worker
-                jobNames = logs.names
-                messages = logs.messages
-                logWithFormatting(jobNames[0], messages)
-                cls.writeLogFiles(jobNames, messages, config=config)
-
-        while True:
-            # This is a indirect way of getting a message to the thread to exit
-            if stop.is_set():
-                jobStore.readStatsAndLogging(callback)
-=======
                 # Process jobs that have gone awry
-    
+
                 #In the case that there is nothing happening
                 #(no updated jobs to gather for 10 seconds)
                 #check if there are any jobs that have run too long
@@ -515,7 +442,7 @@
                     #apparently exhausted the current jobGraph supply
                     self.reissueOverLongJobs()
                     logger.info("Reissued any over long jobs")
-    
+
                     hasNoMissingJobs = self.reissueMissingJobs()
                     if hasNoMissingJobs:
                         timeSinceJobsLastRescued = time.time()
@@ -523,25 +450,24 @@
                         timeSinceJobsLastRescued += 60 #This means we'll try again
                         #in a minute, providing things are quiet
                     logger.info("Rescued any (long) missing jobs")
-    
+
             # Check on the associated threads and exit if a failure is detected
             self.statsAndLogging.check()
             self.serviceManager.check()
             # the cluster scaler object will only be instantiated if autoscaling is enabled
             if self.clusterScaler is not None:
                 self.clusterScaler.check()
-            
+
             # The exit criterion
             if len(self.toilState.updatedJobs) == 0 and self.getNumberOfJobsIssued() == 0 and self.serviceManager.jobsIssuedToServiceManager == 0:
                 logger.info("No jobs left to run so exiting.")
->>>>>>> 16183969
                 break
-                
+
             # Check for deadlocks
             self.checkForDeadlocks()
-    
+
         logger.info("Finished the main loop")
-    
+
         # Consistency check the toil state
         assert self.toilState.updatedJobs == set()
         assert self.toilState.successorCounts == {}
@@ -550,25 +476,25 @@
         assert self.toilState.servicesIssued == {}
         # assert self.toilState.jobsToBeScheduledWithMultiplePredecessors # These are not properly emptied yet
         # assert self.toilState.hasFailedSuccessors == set() # These are not properly emptied yet
-        
+
     def checkForDeadlocks(self):
         """
         Checks if the system is deadlocked running service jobs.
         """
         # If there are no updated jobs and at least some jobs issued
         if len(self.toilState.updatedJobs) == 0 and self.getNumberOfJobsIssued() > 0:
-            
-            # If all scheduled jobs are services 
+
+            # If all scheduled jobs are services
             assert self.serviceJobsIssued + self.preemptableServiceJobsIssued <= self.getNumberOfJobsIssued()
             if self.serviceJobsIssued + self.preemptableServiceJobsIssued == self.getNumberOfJobsIssued():
-                
+
                 # Sanity check that all issued jobs are actually services
                 for jobNode in self.jobBatchSystemIDToIssuedJob.values():
                     assert jobNode.jobStoreID in self.toilState.serviceJobStoreIDToPredecessorJob
-                
+
                 # An active service job is one that is not in the process of terminating
                 activeServiceJobs = filter(lambda x : self.serviceManager.isActive(x), self.jobBatchSystemIDToIssuedJob.values())
-                
+
                 # If all the service jobs are active then we have a potential deadlock
                 if len(activeServiceJobs) == len(self.jobBatchSystemIDToIssuedJob):
                     # We wait self.config.deadlockWait seconds before declaring the system deadlocked
@@ -577,8 +503,8 @@
                         self.potentialDeadlockTime = time.time()
                     elif time.time() - self.potentialDeadlockTime >= self.config.deadlockWait:
                         raise DeadlockException("The system is service deadlocked - all issued jobs %s are active services" % self.getNumberOfJobsIssued())
-                            
-    
+
+
     def issueJob(self, jobNode):
         """
         Add a job to the queue of jobs
@@ -600,7 +526,7 @@
         """
         for job in jobs:
             self.issueJob(job)
-            
+
     def issueServiceJob(self, jobNode):
         """
         Issue a service job, putting it on a queue if the maximum number of service
@@ -611,17 +537,17 @@
         else:
             self.serviceJobsToBeIssued.append(jobNode)
         self.issueQueingServiceJobs()
-    
+
     def issueQueingServiceJobs(self):
         """
         Issues any queuing service jobs up to the limit of the maximum allowed.
         """
         while len(self.serviceJobsToBeIssued) > 0 and self.serviceJobsIssued < self.config.maxServiceJobs:
             self.issueJob(self.serviceJobsToBeIssued.pop())
-            self.serviceJobsIssued += 1      
+            self.serviceJobsIssued += 1
         while len(self.preemptableServiceJobsToBeIssued) > 0 and self.preemptableServiceJobsIssued < self.config.maxPreemptableServiceJobs:
             self.issueJob(self.preemptableServiceJobsToBeIssued.pop())
-            self.preemptableServiceJobsIssued += 1   
+            self.preemptableServiceJobsIssued += 1
 
     def getNumberOfJobsIssued(self, preemptable=None):
         """
@@ -640,16 +566,16 @@
         else:
             assert len(self.jobBatchSystemIDToIssuedJob) >= self.preemptableJobsIssued
             return len(self.jobBatchSystemIDToIssuedJob) - self.preemptableJobsIssued
-        
+
     def getNumberAndAvgRuntimeOfCurrentlyRunningJobs(self):
         """
         Returns a tuple (x, y) where x is number of currently running jobs and y
-        is the average number of seconds (as a float) 
+        is the average number of seconds (as a float)
         the jobs have been running for.
         """
         runningJobs = self.batchSystem.getRunningBatchJobIDs()
         return len(runningJobs), 0 if len(runningJobs) == 0 else float(sum(runningJobs.values()))/len(runningJobs)
-        
+
     def getJobStoreID(self, jobBatchSystemID):
         """
         Gets the job file associated the a given id
@@ -665,7 +591,7 @@
         if jobNode.preemptable:
             assert self.preemptableJobsIssued > 0
             self.preemptableJobsIssued -= 1
-            
+
         # If service job
         if jobNode.jobStoreID in self.toilState.serviceJobStoreIDToPredecessorJob:
             # Decrement the number of services
@@ -673,7 +599,7 @@
                 self.preemptableServiceJobsIssued -= 1
             else:
                 self.serviceJobsIssued -= 1
-        
+
         return jobNode
 
     def getJobIDs(self):
@@ -804,8 +730,8 @@
             logger.debug("Added job: %s to active jobs", jobGraph)
         else:  #The jobGraph is done
             processRemovedJob(jobNode)
-    
-    @staticmethod    
+
+    @staticmethod
     def getSuccessors(jobGraph, alreadySeenSuccessors, jobStore):
         """
         Gets successors of the given job by walking the job graph recursively.
@@ -813,32 +739,32 @@
         Returns the set of found successors. This set is added to alreadySeenSuccessors.
         """
         successors = set()
-        
+
         def successorRecursion(jobGraph):
             # For lists of successors
             for successorList in jobGraph.stack:
-                
+
                 # For each successor in list of successors
                 for successorJobNode in successorList:
-                    
+
                     # Id of the successor
                     successorJobStoreID = successorJobNode.jobStoreID
-                    
+
                     # If successor not already visited
                     if successorJobStoreID not in alreadySeenSuccessors:
-                        
+
                         # Add to set of successors
                         successors.add(successorJobStoreID)
                         alreadySeenSuccessors.add(successorJobStoreID)
-                        
+
                         # Recurse if job exists
                         # (job may not exist if already completed)
                         if jobStore.exists(successorJobStoreID):
                             successorRecursion(jobStore.load(successorJobStoreID))
-    
+
         successorRecursion(jobGraph) # Recurse from jobGraph
-        
-        return successors   
+
+        return successors
 
     def processTotallyFailedJob(self, jobGraph):
         """
@@ -874,7 +800,7 @@
         else:
             # Is a non-service job
             assert jobGraph.jobStoreID not in self.toilState.servicesIssued
-            
+
             # Traverse failed job's successor graph and get the jobStoreID of new successors.
             # Any successor already in toilState.failedSuccessors will not be traversed
             # All successors traversed will be added to toilState.failedSuccessors and returned
@@ -883,40 +809,40 @@
                                                   self.jobStore)
             logger.debug("Found new failed successors: %s of job: %s", " ".join(
                          unseenSuccessors), jobGraph)
-            
+
             # For each newly found successor
             for successorJobStoreID in unseenSuccessors:
-                
+
                 # If the successor is a successor of other jobs that have already tried to schedule it
                 if successorJobStoreID in self.toilState.successorJobStoreIDToPredecessorJobs:
-                    
+
                     # For each such predecessor job
-                    # (we remove the successor from toilState.successorJobStoreIDToPredecessorJobs to avoid doing 
+                    # (we remove the successor from toilState.successorJobStoreIDToPredecessorJobs to avoid doing
                     # this multiple times for each failed predecessor)
                     for predecessorJob in self.toilState.successorJobStoreIDToPredecessorJobs.pop(successorJobStoreID):
-                        
+
                         # Reduce the predecessor job's successor count.
                         self.toilState.successorCounts[predecessorJob.jobStoreID] -= 1
-                        
-                        # Indicate that it has failed jobs.  
+
+                        # Indicate that it has failed jobs.
                         self.toilState.hasFailedSuccessors.add(predecessorJob.jobStoreID)
                         logger.debug("Marking job: %s as having failed successors (found by "
                                      "reading successors failed job)", predecessorJob)
-                        
+
                         # If the predecessor has no remaining successors, add to list of active jobs
                         assert self.toilState.successorCounts[predecessorJob.jobStoreID] >= 0
                         if self.toilState.successorCounts[predecessorJob.jobStoreID] == 0:
                             self.toilState.updatedJobs.add((predecessorJob, 0))
-                            
-                            # Remove the predecessor job from the set of jobs with successors. 
-                            self.toilState.successorCounts.pop(predecessorJob.jobStoreID) 
+
+                            # Remove the predecessor job from the set of jobs with successors.
+                            self.toilState.successorCounts.pop(predecessorJob.jobStoreID)
 
             # If the job has predecessor(s)
             if jobGraph.jobStoreID in self.toilState.successorJobStoreIDToPredecessorJobs:
-                
+
                 # For each predecessor of the job
                 for predecessorJobGraph in self.toilState.successorJobStoreIDToPredecessorJobs[jobGraph.jobStoreID]:
-                    
+
                     # Mark the predecessor as failed
                     self.toilState.hasFailedSuccessors.add(predecessorJobGraph.jobStoreID)
                     logger.debug("Totally failed job: %s is marking direct predecessor: %s "
@@ -949,26 +875,26 @@
         else:
             # Is a non-root, non-service job
             logger.debug("Cleaning the predecessors of %s" % jobStoreID)
-            
+
             # For each predecessor
             for predecessorJob in self.toilState.successorJobStoreIDToPredecessorJobs.pop(jobStoreID):
-                
-                # Reduce the predecessor's number of successors by one to indicate the 
+
+                # Reduce the predecessor's number of successors by one to indicate the
                 # completion of the jobStoreID job
                 self.toilState.successorCounts[predecessorJob.jobStoreID] -= 1
 
-                # If the predecessor job is done and all the successors are complete 
+                # If the predecessor job is done and all the successors are complete
                 if self.toilState.successorCounts[predecessorJob.jobStoreID] == 0:
-                    
+
                     # Remove it from the set of jobs with active successors
                     self.toilState.successorCounts.pop(predecessorJob.jobStoreID)
 
                     # Pop stack at this point, as we can get rid of its successors
                     predecessorJob.stack.pop()
-                    
+
                     # Now we know the job is done we can add it to the list of updated job files
                     assert predecessorJob not in self.toilState.updatedJobs
                     self.toilState.updatedJobs.add((predecessorJob, 0))
-                    
+
                     logger.debug('Job %s has all its non-service successors completed or totally '
                                  'failed', predecessorJob)