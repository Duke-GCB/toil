--- conflicted
+++ resolved
@@ -510,14 +510,9 @@
                 w.write(f.read()) # TODO load file using a buffer
         jobStore.update(jobGraph)
 
-<<<<<<< HEAD
-    elif debugging and redirectOutputToLogFile:  # write log messages
-        with open(tempWorkerLogPath, 'rb') as logFile:
-=======
     elif ((debugging or (config.writeLogsFromAllJobs and not jobName.startswith(CWL_INTERNAL_JOBS)))
           and redirectOutputToLogFile):  # write log messages
         with open(tempWorkerLogPath, 'r') as logFile:
->>>>>>> 460bf38a
             if os.path.getsize(tempWorkerLogPath) > logFileByteReportLimit != 0:
                 if logFileByteReportLimit > 0:
                     logFile.seek(-logFileByteReportLimit, 2)  # seek to last tooBig bytes of file
