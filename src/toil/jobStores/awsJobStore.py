--- conflicted
+++ resolved
@@ -147,14 +147,9 @@
                                                  attributes=job.toItem( ) )
 
     def delete( self, jobStoreID ):
-<<<<<<< HEAD
         batch_delete_limit=25
-        # remove batchjob and replace with jobStoreId.
-        log.debug( "Deleting batchjob %s", jobStoreID )
-=======
         # remove job and replace with jobStoreId.
         log.debug( "Deleting job %s", jobStoreID )
->>>>>>> 45fd818d
         for attempt in retry_sdb( ):
             with attempt:
                 self.jobDomain.delete_attributes( item_name=jobStoreID )
